--- conflicted
+++ resolved
@@ -114,11 +114,7 @@
             if bathy == "CHS":
 
                 # load data
-<<<<<<< HEAD
-                self.bathy_data = Chs().load_bathymetry(south, north, west, east, storage=storage)
-=======
                 self.bathy_data = Chs().load_bathymetry(south, north, west, east)
->>>>>>> df84c8fa
 
                 # lat coordinates
                 num_lats = int(np.ceil((north - south) / 0.001)) + 1
