import pytest
from datetime import datetime, timedelta
from kadlu import hycom
from kadlu.geospatial.data_sources.hycom import Hycom
from kadlu.geospatial.data_sources.fetch_util import storage_cfg
import os
from os.path import isfile

<<<<<<< HEAD
# run pytest with '--capture=no' arg to print class function info 
print(Hycom())

# gulf st lawrence test area:
south =  46
north =  52
west  = -70
east  = -56
start = datetime(2000, 1, 2)
end   = datetime(2000, 1, 2, 4)

=======
>>>>>>> 2abb9575
# disable automated testing of fetching to avoid slamming the API with
# requests in the automated development pipeline
test_fetch = True

<<<<<<< HEAD
# smaller test area for faster tests
south =  46 
north =  48
west  = -60
east  = -58

def test_hycom_dt_2_tslice():
    start = datetime(2015, 1, 1)
    end = datetime(2015, 1, 7)
    dateslice = hycom.dt_2_tslice(start, end, Hycom().times_dict)
    assert(dateslice[0] == 0)
    end = datetime(2015, 12, 31, 23, 59)
    dateslice = hycom.dt_2_tslice(start, end, Hycom().times_dict)
    assert(2859 <= dateslice[1] <= 2860)

def test_fetch_salinity():
    if not test_fetch: return
    Hycom().fetch_salinity(south=south, north=north, west=west, east=east, start=start, end=end)
=======
# gulf st lawrence - small test area
south =  46 
north =  47
west  = -60
east  = -59
top   =   0
bottom =  0
start = datetime(2000, 1, 2)
end   = datetime(2000, 1, 2, 1)

# TODO: add start to fcn calls
start = datetime(2000, 1, 1)
end = datetime(2000, 1, 12)

def test_fetch_salinity():
    if not test_fetch: return
    Hycom().fetch_salinity(south=south, north=north, west=west, east=east, start=start, end=end, top=top, bottom=bottom)
>>>>>>> 2abb9575

def test_load_salinity():
    val, lat, lon, time, depth = Hycom().load_salinity(south=south, north=north, west=west, east=east, start=start, end=end)
    return
    assert(len(val) == len(lat) == len(lon) == len(time))
    assert(sum(lat <= 90) == sum(lat >= -90) == len(lat))
    assert(sum(lon <= 180) == sum(lon >= -180) == len(lon))

def test_fetch_temp():
    if not test_fetch: return
<<<<<<< HEAD
    Hycom().fetch_temp(south=south, north=north, west=west, east=east, start=start, end=end)

def test_load_temp():
    val, lat, lon, time, depth = Hycom().load_temp(south=south, north=north, west=west, east=east, start=start, end=end)
=======
    Hycom().fetch_temp(south=south, north=north, west=west, east=east, start=start, end=end, top=top, bottom=bottom)

def test_load_temp():
    val, lat, lon, time, depth = Hycom().load_temp(south=south, north=north, west=west, east=east, start=start, end=end, top=top, bottom=bottom)
>>>>>>> 2abb9575
    assert(len(val) == len(lat) == len(lon) == len(time))
    assert(sum(lat <= 90) == sum(lat >= -90) == len(lat))
    assert(sum(lon <= 180) == sum(lon >= -180) == len(lon))

def test_fetch_water_u():
    if not test_fetch: return
<<<<<<< HEAD
    Hycom().fetch_water_u(south=south, north=north, west=west, east=east, start=start, end=end)

def test_load_water_u():
    val, lat, lon, time, depth = Hycom().load_water_u(south=south, north=north, west=west, east=east, start=start, end=end)
=======
    Hycom().fetch_water_u(south=south, north=north, west=west, east=east, start=start, end=end, top=top, bottom=bottom)

def test_load_water_u():
    val, lat, lon, time, depth = Hycom().load_water_u(south=south, north=north, west=west, east=east, start=start, end=end, top=top, bottom=bottom)
>>>>>>> 2abb9575
    assert(len(val) == len(lat) == len(lon) == len(time))
    assert(sum(lat <= 90) == sum(lat >= -90) == len(lat))
    assert(sum(lon <= 180) == sum(lon >= -180) == len(lon))

def test_fetch_water_v():
    if not test_fetch: return
<<<<<<< HEAD
    Hycom().fetch_water_v(south=south, north=north, west=west, east=east, start=start, end=end)

def test_load_water_v():
    val, lat, lon, time, depth = Hycom().load_water_u(south=south, north=north, west=west, east=east, start=start, end=end)
=======
    Hycom().fetch_water_v(south=south, north=north, west=west, east=east, start=start, end=end, top=top, bottom=bottom)

def test_load_water_v():
    val, lat, lon, time, depth = Hycom().load_water_u(south=south, north=north, west=west, east=east, start=start, end=end, top=top, bottom=bottom)
>>>>>>> 2abb9575
    assert(len(val) == len(lat) == len(lon) == len(time))
    assert(sum(lat <= 90) == sum(lat >= -90) == len(lat))
    assert(sum(lon <= 180) == sum(lon >= -180) == len(lon))


""" interactive mode debugging: assert db ordering is correct

    step through fetch_hycom() and put output and grid arrays into memory. 
    example test input:
>>>     
<<<<<<< HEAD
        year = '2012'
        fetchvar = 'salinity'
=======
        year = '2000'
        var = 'salinity'
>>>>>>> 2abb9575
        slices = [
            (0, 2),         # time: start, end 
            (0, 3),         # depth: top, bottom
            (800, 840),     # x grid index: lon min, lon max
            (900, 1000)     # y grid index: lat min, lat max
        ]
        lat, lon = load_grid()
<<<<<<< HEAD
        dtime = load_times()
=======
        epoch = load_times()
>>>>>>> 2abb9575
        depth = load_depth()

    run through the output builder loop again. this time, add an assertion to check 
    that the 4D array was flattened correctly
>>>     
        ix = 0  # debug index: assert order is correct
        for arr in payload.split("\n"):
            ix_str, row_csv = arr.split(", ", 1)
            a, b, c = [int(x) for x in ix_str[1:-1].split("][")]
            # output[a][b][c] = np.array(row_csv.split(", "), dtype=np.int)
            assert((output[a][b][c] == grid[ix:ix+len(output[a][b][c]), 0]).all())
            ix += len(output[a][b][c])

"""
"""
    import timeit 

    lat, sorted_arr = load_grid()
    def fcn():
        return index(np.random.rand()*360 - 180, sorted_arr)
    
    timeit.timeit(fcn, number=1000000)
    
"""
<|MERGE_RESOLUTION|>--- conflicted
+++ resolved
@@ -6,44 +6,10 @@
 import os
 from os.path import isfile
 
-<<<<<<< HEAD
-# run pytest with '--capture=no' arg to print class function info 
-print(Hycom())
-
-# gulf st lawrence test area:
-south =  46
-north =  52
-west  = -70
-east  = -56
-start = datetime(2000, 1, 2)
-end   = datetime(2000, 1, 2, 4)
-
-=======
->>>>>>> 2abb9575
 # disable automated testing of fetching to avoid slamming the API with
 # requests in the automated development pipeline
 test_fetch = True
 
-<<<<<<< HEAD
-# smaller test area for faster tests
-south =  46 
-north =  48
-west  = -60
-east  = -58
-
-def test_hycom_dt_2_tslice():
-    start = datetime(2015, 1, 1)
-    end = datetime(2015, 1, 7)
-    dateslice = hycom.dt_2_tslice(start, end, Hycom().times_dict)
-    assert(dateslice[0] == 0)
-    end = datetime(2015, 12, 31, 23, 59)
-    dateslice = hycom.dt_2_tslice(start, end, Hycom().times_dict)
-    assert(2859 <= dateslice[1] <= 2860)
-
-def test_fetch_salinity():
-    if not test_fetch: return
-    Hycom().fetch_salinity(south=south, north=north, west=west, east=east, start=start, end=end)
-=======
 # gulf st lawrence - small test area
 south =  46 
 north =  47
@@ -61,7 +27,6 @@
 def test_fetch_salinity():
     if not test_fetch: return
     Hycom().fetch_salinity(south=south, north=north, west=west, east=east, start=start, end=end, top=top, bottom=bottom)
->>>>>>> 2abb9575
 
 def test_load_salinity():
     val, lat, lon, time, depth = Hycom().load_salinity(south=south, north=north, west=west, east=east, start=start, end=end)
@@ -72,51 +37,30 @@
 
 def test_fetch_temp():
     if not test_fetch: return
-<<<<<<< HEAD
-    Hycom().fetch_temp(south=south, north=north, west=west, east=east, start=start, end=end)
-
-def test_load_temp():
-    val, lat, lon, time, depth = Hycom().load_temp(south=south, north=north, west=west, east=east, start=start, end=end)
-=======
     Hycom().fetch_temp(south=south, north=north, west=west, east=east, start=start, end=end, top=top, bottom=bottom)
 
 def test_load_temp():
     val, lat, lon, time, depth = Hycom().load_temp(south=south, north=north, west=west, east=east, start=start, end=end, top=top, bottom=bottom)
->>>>>>> 2abb9575
     assert(len(val) == len(lat) == len(lon) == len(time))
     assert(sum(lat <= 90) == sum(lat >= -90) == len(lat))
     assert(sum(lon <= 180) == sum(lon >= -180) == len(lon))
 
 def test_fetch_water_u():
     if not test_fetch: return
-<<<<<<< HEAD
-    Hycom().fetch_water_u(south=south, north=north, west=west, east=east, start=start, end=end)
-
-def test_load_water_u():
-    val, lat, lon, time, depth = Hycom().load_water_u(south=south, north=north, west=west, east=east, start=start, end=end)
-=======
     Hycom().fetch_water_u(south=south, north=north, west=west, east=east, start=start, end=end, top=top, bottom=bottom)
 
 def test_load_water_u():
     val, lat, lon, time, depth = Hycom().load_water_u(south=south, north=north, west=west, east=east, start=start, end=end, top=top, bottom=bottom)
->>>>>>> 2abb9575
     assert(len(val) == len(lat) == len(lon) == len(time))
     assert(sum(lat <= 90) == sum(lat >= -90) == len(lat))
     assert(sum(lon <= 180) == sum(lon >= -180) == len(lon))
 
 def test_fetch_water_v():
     if not test_fetch: return
-<<<<<<< HEAD
-    Hycom().fetch_water_v(south=south, north=north, west=west, east=east, start=start, end=end)
-
-def test_load_water_v():
-    val, lat, lon, time, depth = Hycom().load_water_u(south=south, north=north, west=west, east=east, start=start, end=end)
-=======
     Hycom().fetch_water_v(south=south, north=north, west=west, east=east, start=start, end=end, top=top, bottom=bottom)
 
 def test_load_water_v():
     val, lat, lon, time, depth = Hycom().load_water_u(south=south, north=north, west=west, east=east, start=start, end=end, top=top, bottom=bottom)
->>>>>>> 2abb9575
     assert(len(val) == len(lat) == len(lon) == len(time))
     assert(sum(lat <= 90) == sum(lat >= -90) == len(lat))
     assert(sum(lon <= 180) == sum(lon >= -180) == len(lon))
@@ -127,13 +71,8 @@
     step through fetch_hycom() and put output and grid arrays into memory. 
     example test input:
 >>>     
-<<<<<<< HEAD
-        year = '2012'
-        fetchvar = 'salinity'
-=======
         year = '2000'
         var = 'salinity'
->>>>>>> 2abb9575
         slices = [
             (0, 2),         # time: start, end 
             (0, 3),         # depth: top, bottom
@@ -141,11 +80,7 @@
             (900, 1000)     # y grid index: lat min, lat max
         ]
         lat, lon = load_grid()
-<<<<<<< HEAD
-        dtime = load_times()
-=======
         epoch = load_times()
->>>>>>> 2abb9575
         depth = load_depth()
 
     run through the output builder loop again. this time, add an assertion to check 
