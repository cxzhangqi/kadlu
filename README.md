--- conflicted
+++ resolved
@@ -85,13 +85,8 @@
     Kadlu uses ECMWF's Era5 dataset as one of the optional data sources for wave height/direction/period and wind speed data.
     In order to access Era5 reanalysis data from the ECMWF, it is necessary to first obtain an API token.
     This can be obtained by registering an account at [Copernicus API](https://cds.climate.copernicus.eu/api-how-to). Once logged in, your token and URL will be displayed on the aforementioned webpage under heading 'Install the CDS API key'.
-<<<<<<< HEAD
-    
+
     Additionally, you will need to accept the [Copernicus Terms of Use](https://cds.climate.copernicus.eu/cdsapp/#!/terms/licence-to-use-copernicus-products) to activate the token.
-    
-=======
-    Additionally, you will need to accept the [Copernicus Terms of Use](https://cds.climate.copernicus.eu/cdsapp/#!/terms/licence-to-use-copernicus-products) to activate the token.
->>>>>>> 964d13f9
     Configure Kadlu to use the token by executing:
     ```python
     kadlu.era5_cfg(key="TOKEN_HERE", url="URL_HERE")
