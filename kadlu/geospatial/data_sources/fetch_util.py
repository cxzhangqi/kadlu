import os
from os import path
from os.path import dirname
import numpy as np
import configparser
import warnings
import pygrib
import matplotlib.pyplot as plt
from mpl_toolkits.basemap import Basemap
import sqlite3
from datetime import datetime, timedelta


# database tables
<<<<<<< HEAD
atmospheric = ['salinity', 'water_temp', 'water_u', 'water_v']
=======
hycom_tables = ['salinity', 'water_temp', 'water_u', 'water_v']
chs_table    = 'bathy'
era5_tables  = ['significant_height_of_combined_wind_waves_and_swell', 'mean_wave_direction', 'mean_wave_period']
wwiii_tables = ['hs', 'dp', 'tp']
>>>>>>> 2abb9575


def storage_cfg():
    """ return filepath containing storage configuration string

    first tries to check the config.ini file in kadlu root folder, if there's a 
    problem defaults to kadlu/storage and issues a warning
    """

    def default_storage(msg):
        """ helper function for storage_cfg() """
        storage_location = (path.abspath(path.dirname(dirname(dirname(dirname(__file__))))) + "/storage/")
        if not os.path.isdir(storage_location):
            os.mkdir(storage_location)
        warnings.warn(f"{msg} storage location will be set to {storage_location}")
        return storage_location

    cfg = configparser.ConfigParser()       # read .ini into dictionary object
    cfg.read(path.join(path.dirname(dirname(dirname(dirname(__file__)))), "config.ini"))
    try:
        storage_location = cfg["storage"]["StorageLocation"]
    except KeyError:                        # missing config.ini file
        return default_storage("missing kadlu/config.ini.")

    if storage_location is '':              # null value in config.ini
        return default_storage("null value in kadlu/config.ini.")

    if not path.isdir(storage_location):    # verify the location exists
        return default_storage("storage location doesn't exist.")

    return storage_location


def database_cfg():
<<<<<<< HEAD
    """ connect to sqlite database """
    path = storage_cfg() + "geospatial.db"

    if not os.path.isfile(path):
        print(f"creating new database {path}")
        conn = sqlite3.connect(path)
        db = conn.cursor()
        for table in atmospheric:
            db.execute(f"CREATE TABLE IF NOT EXISTS {table}(val INT, lat REAL, lon REAL, time INT, depth INT, source TEXT)")
            db.execute(f"CREATE UNIQUE INDEX idx_{table} on {table}(lat, lon, time, depth, source)")

    return sqlite3.connect(path), sqlite3.connect(path).cursor()


"""
db.execute("DROP TABLE salinity")
"""
=======
    """ configure and connect to sqlite database """
    """
        time is stored as an INT in the database, where each integer
        is epoch hours since 2000-01-01 00:00
    """
    conn = sqlite3.connect(storage_cfg() + "geospatial.db")
    db = conn.cursor()

    # bathymetry table (CHS)
    db.execute(f"CREATE TABLE IF NOT EXISTS {chs_table}"
               "(   val     REAL,   "
               "    lat     REAL,   "
               "    lon     REAL,   "
               "    source  TEXT   )") 
    db.execute(f"CREATE UNIQUE INDEX IF NOT EXISTS "
               f"idx_{chs_table} on {chs_table}(lon, lat)")

    # hycom environmental data tables
    for fetchvar in hycom_tables:
        db.execute(f"CREATE TABLE IF NOT EXISTS {fetchvar}"
                    "(  val     INT,    "
                    "   lat     REAL,   "
                    "   lon     REAL,   "
                    "   time    INT,    "
                    "   depth   INT,    "
                    "   source  TEXT   )")
        db.execute(f"CREATE UNIQUE INDEX IF NOT EXISTS "
                   f"idx_{fetchvar} on {fetchvar}(time, lon, lat)")

    # wave data tables
    for fetchvar in era5_tables + wwiii_tables:
        db.execute(f"CREATE TABLE IF NOT EXISTS {fetchvar}"
                    "(  val     INT,    "
                    "   lat     REAL,   "
                    "   lon     REAL,   "
                    "   time    INT,    "
                    "   source  TEXT   )")
        db.execute(f"CREATE UNIQUE INDEX IF NOT EXISTS "
                   f"idx_{fetchvar} on {fetchvar}(time, lon, lat)")

    return conn, db
>>>>>>> 2abb9575


def dt_2_epoch(dt_arr):
    """ convert datetimes to epoch hours """
    t0 = datetime(2000, 1, 1, 0, 0, 0)
    delta = lambda dt : (dt - t0).total_seconds()/60/60
<<<<<<< HEAD
    if type(dt_arr) == datetime : return delta(dt_arr)
    return list(map(delta, dt_arr))
=======
    dt_arr = np.array([dt_arr]) if np.array([dt_arr]).shape == (1,) else dt_arr
    return list(map(int, map(delta, dt_arr)))
>>>>>>> 2abb9575


def epoch_2_dt(ep_arr):
    """ convert epoch hours to datetimes """
    t0 = datetime(2000, 1, 1)
    return list(map(lambda ep : t0 + timedelta(hours=ep), ep_arr))


class Boundary():
    """ compute intersecting boundaries using the separating axis theorem """

    def __init__(self, south, north, west, east, fetchvar=''):
        self.south, self.north, self.west, self.east, self.fetchvar = south, north, west, east, fetchvar

    def __str__(self): return self.fetchvar

    def intersects(self, other):  # separating axis theorem
        return not (self.east  < other.west or 
                    self.west  > other.east or 
                    self.north < other.south or 
                    self.south > other.north )


def ll_2_regionstr(south, north, west, east, regions, default=[]):
    """ convert input bounds to region strings using Boundary() class and separating axis theorem """

    if west > east:  # recursive function call if query intersects antimeridian
        return np.union1d(ll_2_regionstr(south, north, west,  180, regions, default), 
                          ll_2_regionstr(south, north, -180, east, regions, default))

    query = Boundary(south, north, west, east)
    matching = [str(reg) for reg in regions if query.intersects(reg)]

    if len(matching) == 0: 
        warnings.warn(f"No regions matched for query. Defaulting to {default} ({len(default)} regions)")
        return default

    return np.unique(matching)


def str_def(self, info, args):
    """ builds string definition for data source class objects """
    fcns = [fcn for fcn in dir(self) if callable(getattr(self, fcn)) and not fcn.startswith("__")]
    strlen = list(map(lambda f : len(f), fcns))
    whitespace = ''.join(map(lambda f : ' ', range(0, np.max(strlen) - np.min(strlen))))
    return f"{info}\n\nClass functions:\n\t" + "\n\t".join(map(lambda f : f"{f}{whitespace[len(f)-np.min(strlen):]}{args}", fcns ))


def plot_sample_grib(gribfiles, title_text="A sample plot"):

    #fig, axs = plt.subplots(2, int(len(gribfiles)/2))
    #
    #for x in range(0, len(gribfiles)):
    #    grb = pygrib.open(gribfiles[x])[1]
    #    ax = axs[x] if len(axs.shape) == 1 else axs
    #    if len(axs.shape) >= 2: ax = axs[int(x/axs.shape[0])][x%axs.shape[0]]

    for f in gribfiles:
        fig, ax = plt.subplots(1, 1)
        grb = pygrib.open(f)[1]

        data = grb.values
        lat, lon = grb.latlons()
        m=Basemap(projection='mill',lat_ts=10,llcrnrlon=lon.min(), urcrnrlon=lon.max(),llcrnrlat=lat.min(),urcrnrlat=lat.max(), resolution='l', ax=ax)
        x, y = m(lon,lat)

        # Paint map with parameter values under projected coordinates.
        #cs = ax.pcolormesh(x,y,data,shading='flat',cmap=plt.cm.jet)
        cs = ax.contourf(x, y, data, cmap=plt.cm.jet)

        # map filigree
        m.drawcoastlines()
        m.fillcontinents()
        m.drawmapboundary()
        m.drawparallels(np.arange(-90.,120.,5.),labels=[1,0,0,0])
        m.drawmeridians(np.arange(-180.,180.,10.),labels=[0,0,0,1])

        # Plot legend, title.
        fig.colorbar(cs,orientation='vertical', ax=ax)
        #ax.set_title(title_text)
        plt.title(title_text)

        # Show plot.
        fig.tight_layout()
        plt.show()


def plot_coverage(lat, lon):
    fig = plt.figure()
    #m=Basemap(projection='mill',lat_ts=10,llcrnrlon=lon.min(), urcrnrlon=lon.max(),llcrnrlat=lat.min(),urcrnrlat=lat.max(), resolution='c')
    m=Basemap(projection='mill',lat_ts=10,
            llcrnrlon=-180, urcrnrlon=180,
            llcrnrlat=-90,urcrnrlat=90, 
            resolution='c')
    x, y = m(lon,lat)
    m.drawcoastlines()
    m.fillcontinents()
    m.drawmapboundary()
    m.drawparallels(np.arange(-90.,120.,5.),labels=[1,0,0,0])
    m.drawmeridians(np.arange(-180.,180.,10.),labels=[0,0,0,1])
    plt.scatter(x, y, 1, marker='.', color='xkcd:ocean blue', zorder=10)
    fig.tight_layout()
    plt.show()

"""
print(f"Range: lat {min(lat)}->{max(lat)}\tlon {min(lon)}->{max(lon)}")
plot_coverage(lat, lon)
"""
<|MERGE_RESOLUTION|>--- conflicted
+++ resolved
@@ -12,14 +12,10 @@
 
 
 # database tables
-<<<<<<< HEAD
-atmospheric = ['salinity', 'water_temp', 'water_u', 'water_v']
-=======
 hycom_tables = ['salinity', 'water_temp', 'water_u', 'water_v']
 chs_table    = 'bathy'
 era5_tables  = ['significant_height_of_combined_wind_waves_and_swell', 'mean_wave_direction', 'mean_wave_period']
 wwiii_tables = ['hs', 'dp', 'tp']
->>>>>>> 2abb9575
 
 
 def storage_cfg():
@@ -54,25 +50,6 @@
 
 
 def database_cfg():
-<<<<<<< HEAD
-    """ connect to sqlite database """
-    path = storage_cfg() + "geospatial.db"
-
-    if not os.path.isfile(path):
-        print(f"creating new database {path}")
-        conn = sqlite3.connect(path)
-        db = conn.cursor()
-        for table in atmospheric:
-            db.execute(f"CREATE TABLE IF NOT EXISTS {table}(val INT, lat REAL, lon REAL, time INT, depth INT, source TEXT)")
-            db.execute(f"CREATE UNIQUE INDEX idx_{table} on {table}(lat, lon, time, depth, source)")
-
-    return sqlite3.connect(path), sqlite3.connect(path).cursor()
-
-
-"""
-db.execute("DROP TABLE salinity")
-"""
-=======
     """ configure and connect to sqlite database """
     """
         time is stored as an INT in the database, where each integer
@@ -114,20 +91,14 @@
                    f"idx_{fetchvar} on {fetchvar}(time, lon, lat)")
 
     return conn, db
->>>>>>> 2abb9575
 
 
 def dt_2_epoch(dt_arr):
     """ convert datetimes to epoch hours """
     t0 = datetime(2000, 1, 1, 0, 0, 0)
     delta = lambda dt : (dt - t0).total_seconds()/60/60
-<<<<<<< HEAD
-    if type(dt_arr) == datetime : return delta(dt_arr)
-    return list(map(delta, dt_arr))
-=======
     dt_arr = np.array([dt_arr]) if np.array([dt_arr]).shape == (1,) else dt_arr
     return list(map(int, map(delta, dt_arr)))
->>>>>>> 2abb9575
 
 
 def epoch_2_dt(ep_arr):
