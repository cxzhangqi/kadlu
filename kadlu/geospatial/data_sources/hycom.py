--- conflicted
+++ resolved
@@ -14,14 +14,6 @@
 import numpy as np
 from functools import reduce
 import requests
-<<<<<<< HEAD
-from kadlu.geospatial.data_sources import fetch_util
-from kadlu.geospatial.data_sources.fetch_util import storage_cfg
-from kadlu.geospatial.data_sources.fetch_util import database_cfg
-from kadlu.geospatial.data_sources.fetch_util import dt_2_epoch
-from kadlu.geospatial.data_sources.fetch_util import epoch_2_dt
-=======
->>>>>>> 2abb9575
 import time
 from datetime import datetime, timedelta
 from os.path import isfile
@@ -30,17 +22,6 @@
 from kadlu.geospatial.data_sources.fetch_util import \
 storage_cfg, database_cfg, dt_2_epoch, epoch_2_dt, str_def
 
-<<<<<<< HEAD
-conn, db = database_cfg()  # database connection and cursor objects 
-hycom_src = "https://tds.hycom.org/thredds/dodsC/GLBv0.08/expt_53.X/data"
-
-
-def fetchname(fetchvar, slices, steps=(1, 1, 1, 1)):
-    """ build the query to slice the data from the dataset """
-    slicer = lambda tup, step : f"[{tup[0]}:{step}:{tup[1]}]"
-    sliced = ''.join(map(slicer, slices, steps))
-    return f"{fetchvar}{sliced}"
-=======
 
 hycom_src = "https://tds.hycom.org/thredds/dodsC/GLBv0.08/expt_53.X/data"
 conn, db = database_cfg()  # database connection and cursor objects 
@@ -51,34 +32,12 @@
     slicer = lambda tup, step : f"[{tup[0]}:{step}:{tup[1]}]"
     sliced = ''.join(map(slicer, slices, steps))
     return f"{var}{sliced}"
->>>>>>> 2abb9575
 
 
 def index(val, sorted_arr):
     """ converts value in coordinate array to grid index """
     if val > sorted_arr[-1]: return len(sorted_arr) - 1
     return np.nonzero(sorted_arr >= val)[0][0]
-<<<<<<< HEAD
-
-
-def dt_2_tslice(start, end, epoch):
-    """ converts datetime range to hycom time slice """
-    assert(start >= datetime(1994, 1, 1))
-    assert(end < datetime(2016, 1, 1))
-    assert(start.year == end.year)
-    return (index(dt_2_epoch(start), epoch[str(start.year)]), 
-            index(dt_2_epoch(end),   epoch[str(end.year)]))
-
-
-def fetch_grid():
-    """ download the lat/lon arrays for grid indexing """
-    print("Fetching Hycom lat/lon grid arrays...")
-    url = f"{hycom_src}/2015.ascii?lat%5B0:1:3250%5D,lon%5B0:1:4499%5D"
-    grid_ascii = requests.get(url)
-    assert(grid_ascii.status_code == 200)
-
-    meta, data = grid_ascii.text.split\
-=======
   
 
 def fetch_grid():
@@ -89,7 +48,6 @@
     assert(grid_netcdf.status_code == 200)
 
     meta, data = grid_netcdf.text.split\
->>>>>>> 2abb9575
     ("---------------------------------------------\n")
     lat_csv, lon_csv = data.split("\n\n")[:-1]
     lat = np.array(lat_csv.split("\n")[1].split(", "), dtype=np.float)
@@ -108,47 +66,27 @@
 
 
 def fetch_times():
-<<<<<<< HEAD
-    """ fetch timestamps from hycom """
-    timestamps = {}
-
-    for year in map(lambda y: f"{y}", range(1994, 2016)):
-=======
     """ fetch timestamps from hycom (epoch hours since 2000-01-01 00:00) """
     epoch = {}
 
     for year in map(str, range(1994, 2016)):
->>>>>>> 2abb9575
         url = f"{hycom_src}/{year}.ascii?time"
         time_netcdf = requests.get(url)
         assert(time_netcdf.status_code == 200)
         meta, data = time_netcdf.text.split\
         ("---------------------------------------------\n")
-<<<<<<< HEAD
-        time_csv = data.split("\n\n")[:-1][0]
-        timestamps[year] = np.array(time_csv.split("\n")[1].split(', ')[1:], dtype=float)
-        time.sleep(0.5)
-
-    np.save(f"{storage_cfg()}hycom_times_dict.npy", timestamps)
-=======
         csv = data.split("\n\n")[:-1][0]
         epoch[year] = np.array(csv.split("\n")[1].split(', ')[1:], dtype=float)
         time.sleep(0.5)
 
     np.save(f"{storage_cfg()}hycom_epoch.npy", epoch)
->>>>>>> 2abb9575
     return
 
 
 def load_times():
     """ put timestamps into memory """
-<<<<<<< HEAD
-    if not isfile(f"{storage_cfg()}hycom_times_dict.npy"): fetch_times()
-    return np.load(f"{storage_cfg()}hycom_times_dict.npy", allow_pickle=True).item()
-=======
     if not isfile(f"{storage_cfg()}hycom_epoch.npy"): fetch_times()
     return np.load(f"{storage_cfg()}hycom_epoch.npy", allow_pickle=True).item()
->>>>>>> 2abb9575
 
 
 def load_depth():
@@ -159,13 +97,8 @@
         900.0, 1000.0, 1250.0, 1500.0, 2000.0, 2500.0, 3000.0, 4000.0, 5000.0])
 
 
-<<<<<<< HEAD
-def fetch_hycom(year, slices, fetchvar, lat, lon, epoch, depth):
-    """ download data from hycom , prepare it, and load into db
-=======
 def fetch_hycom(*args, year, slices, var, lat, lon, epoch, depth, **kwargs):
     """ download data from hycom, prepare it, and load into db
->>>>>>> 2abb9575
 
         args:
             year: string
@@ -180,22 +113,6 @@
                     (800, 840),     # x grid index: xmin, xmax (lon)
                     (900, 1000)     # y grid index: ymin, ymax (lat)
                 ]
-<<<<<<< HEAD
-            fetchvar: string
-                variable to be fetched. complete list of variables here
-                https://tds.hycom.org/thredds/dodsC/GLBv0.08/expt_53.X/data/2015.html
-            lat: np.array
-                the first array returned by load_grid()
-                used as a Hycom() class attribute for optimization
-            lon: np.array
-                the second array returned by load_grid()
-                used as a Hycom() class attribute for optimization
-            epoch: dictionary
-                dictionary of timestamps. a year string passed as
-                dictionary key. returns a numpy array of datetimes
-                used as a Hycom() class attribute for optimization
-            depth: np.array
-=======
             var: string
                 variable to be fetched. complete list of variables here
                 https://tds.hycom.org/thredds/dodsC/GLBv0.08/expt_53.X/data/2015.html
@@ -211,24 +128,13 @@
                 a year string key between 1994 and 2015 holds a numpy array
                 of datetimes
             depth: array
->>>>>>> 2abb9575
                 array returned by load_depth()
                 used as a Hycom() class attribute for optimization
 
         stores data in geospatial database and returns nothing.
         displays status message to standard output
     """
-
-    t1 = datetime.now()
-
     # generate request
-<<<<<<< HEAD
-    src = f"{hycom_src}/{year}.ascii?"
-    payload_ascii = requests.get(f"{src}{fetchname(fetchvar, slices)}")
-    assert(payload_ascii.status_code == 200)
-    fname = f"hycom_{year}_{fetchname(fetchvar, slices)}.npy"
-    print(f"Downloading {fname} from Hycom")
-=======
     n = reduce(np.multiply, map(lambda s : s[1] - s[0] +1, slices))
     assert n > 0, f"{n} records available within query boundaries {slices}"
     print(f"downloading {n} {var} values from hycom...")
@@ -240,21 +146,10 @@
         ("---------------------------------------------\n")
 
     t2 = datetime.now()
->>>>>>> 2abb9575
-
-    t2 = datetime.now()
 
     # parse response into numpy array
-<<<<<<< HEAD
-    meta, data = payload_ascii.text.split\
-    ("---------------------------------------------\n")
     arrs = data.split("\n\n")[:-1]
     shape_str, payload = arrs[0].split("\n", 1)
-    assert(shape_str[0:len(fetchvar)] == fetchvar)
-=======
-    arrs = data.split("\n\n")[:-1]
-    shape_str, payload = arrs[0].split("\n", 1)
->>>>>>> 2abb9575
     shape = tuple([int(x) for x in shape_str.split("[", 1)[1][:-1].split("][")])
     cube = np.ndarray(shape, dtype=np.float)
 
@@ -263,92 +158,25 @@
         a, b, c = [int(x) for x in ix_str[1:-1].split("][")]
         cube[a][b][c] = np.array(row_csv.split(", "), dtype=np.int)
 
-<<<<<<< HEAD
-    # build coordinate grid, populate with values, remove missing entries
-=======
     # build coordinate grid, populate with values, remove null entries
->>>>>>> 2abb9575
     flatten = reduce(np.multiply, map(lambda s : s[1] - s[0] +1, slices))
     grid = np.array([(None, y, x, t, d, 'hycom') 
             for t in epoch[year][slices[0][0] : slices[0][1] +1]
             for d in depth      [slices[1][0] : slices[1][1] +1]
-<<<<<<< HEAD
-            for x in lon        [slices[2][0] : slices[2][1] +1]
-            for y in lat        [slices[3][0] : slices[3][1] +1]])
-=======
             for y in lat        [slices[2][0] : slices[2][1] +1]
             for x in lon        [slices[3][0] : slices[3][1] +1]])
->>>>>>> 2abb9575
     grid[:,0] = np.reshape(cube, flatten)
     grid = grid[grid[:,0] > -30000]
 
     # batch database insertion ignoring duplicates
-<<<<<<< HEAD
-    n1 = db.execute(f"SELECT COUNT(*) FROM {fetchvar}").fetchall()[0][0]
-    db.executemany(f"INSERT OR IGNORE INTO {fetchvar} VALUES (?,?,?,?,?,?)", grid)
-    n2 = db.execute(f"SELECT COUNT(*) FROM {fetchvar}").fetchall()[0][0]
-=======
     n1 = db.execute(f"SELECT COUNT(*) FROM {var}").fetchall()[0][0]
     db.executemany(f"INSERT OR IGNORE INTO {var} VALUES (?,?,?,?,?,?)", grid)
     n2 = db.execute(f"SELECT COUNT(*) FROM {var}").fetchall()[0][0]
->>>>>>> 2abb9575
     db.execute("COMMIT")
     conn.commit()
 
     t3 = datetime.now()
 
-<<<<<<< HEAD
-    print(f"downloaded in {(t2-t1).seconds}.{str((t2-t1).microseconds)[0:3]}s\n"
-          f"parsed and inserted {n2 - n1} rows in "
-          f"{(t3-t2).seconds}.{str((t3-t2).microseconds)[0:3]}s\n"
-          f"{len(grid) - (n2 - n1)} duplicate rows ignored")
-
-    return
-
-
-def load_hycom(fetchvar, south, north, west, east, start, end):
-    """ load hycom data from local database
-
-        args:
-            fetchvar:
-                variable to be fetched. complete list of variables here
-                https://tds.hycom.org/thredds/dodsC/GLBv0.08/expt_53.X/data/2015.html
-            south, north:
-            west, east:
-            start, end:
-
-        return: 
-            values: array
-                values of the fetched variable
-            lat: array
-                y grid coordinates
-            lon: array
-                x grid coordinates
-            time: array
-                timestamps in datetime format
-            depth: array
-                measured in meters
-    """
-    # sanitize user input
-    south, north, west, east = list(map(float, [south, north, west, east]))
-
-    # query db
-    query = ' AND '.join([
-            f"SELECT * FROM {fetchvar} WHERE lat <= {north}",
-            f"lat >= {south}",
-            f"lon >= {west}",
-            f"lon <= {east}",
-            f"time >= {dt_2_epoch(start)}",
-            f"time <= {dt_2_epoch(end)}",
-            f"source == 'hycom'"])
-    db.execute(query)
-
-    # transpose grid and convert epochs to datetime
-    data = np.array(db.fetchall(), dtype=object).T
-    data[3] = epoch_2_dt(data[3])
-
-    return data[0], data[1], data[2], data[3], data[4]
-=======
     print(f"downloaded {len(payload_netcdf.content)/8/1000:.1f}Kb in "
           f"{(t2-t1).seconds}.{str((t2-t1).microseconds)[0:3]}s. "
           f"parsed and inserted {n2 - n1} rows in "
@@ -462,24 +290,10 @@
         return
 
     return _idx(self, var, year, qry)
->>>>>>> 2abb9575
 
 
 class Hycom():
     """ collection of module functions for fetching and loading. 
-<<<<<<< HEAD
-    abstracted to include a seperate function for each variable 
-
-    attributes:
-        lat, lon: arrays
-            spatial grid arrays. used to convert grid index to coordinate value 
-        times_dict: dictionary
-            dictionary containing temporal grid arrays
-            used to convert time index to datetime
-            a string year key between 1994 and 2016 returns numpy datetime array
-        depth: array
-            array of depths. used to convert depth index to value
-=======
     abstracted to include a fetch and load function for every variable
     fetched from the source
 
@@ -494,99 +308,10 @@
                 of datetimes
             depth: array
                 array of depths. used to convert depth index to value
->>>>>>> 2abb9575
     """
 
     def __init__(self):
         self.lat, self.lon = load_grid()
-<<<<<<< HEAD
-        self.times_dict = load_times()
-        self.depth = load_depth()
-
-    def fetch_salinity(self, south=-90, north=90, west=-180, east=180,
-                start=datetime(1994, 1, 1), end=datetime(2015, 12, 31)): 
-        return fetch_hycom(
-                    year=str(start.year),
-                    slices=[
-                        dt_2_tslice(start, end, self.times_dict),
-                        (0, 39),
-                        (index(west,  self.lon), index(east,  self.lon)),
-                        (index(south, self.lat), index(north, self.lat))
-                    ],
-                    fetchvar='salinity',
-                    lat=self.lat,
-                    lon=self.lon,
-                    epoch=self.times_dict,
-                    depth=self.depth)
-
-    def fetch_temp(self, south=-90, north=90, west=-180, east=180,
-            start=datetime(1994, 1, 1), end=datetime(2015, 12, 31)): 
-        return fetch_hycom(
-                    year=str(start.year),
-                    slices=[
-                        dt_2_tslice(start, end, self.times_dict),
-                        (0, 39),
-                        (index(west,  self.lon), index(east,  self.lon)),
-                        (index(south, self.lat), index(north, self.lat))
-                    ],
-                    fetchvar='water_temp',
-                    lat=self.lat,
-                    lon=self.lon,
-                    epoch=self.times_dict,
-                    depth=self.depth)
-
-    def fetch_water_u(self, south=-90, north=90, west=-180, east=180,
-            start=datetime(1994, 1, 1), end=datetime(2015, 12, 31)): 
-        return fetch_hycom(
-                    year=str(start.year),
-                    slices=[
-                        dt_2_tslice(start, end, self.times_dict),
-                        (0, 39),
-                        (index(west,  self.lon), index(east,  self.lon)),
-                        (index(south, self.lat), index(north, self.lat))
-                    ],
-                    fetchvar='water_u',
-                    lat=self.lat,
-                    lon=self.lon,
-                    epoch=self.times_dict,
-                    depth=self.depth)
-
-    def fetch_water_v(self, south=-90, north=90, west=-180, east=180,
-            start=datetime(1994, 1, 1), end=datetime(2015, 12, 31)): 
-        return fetch_hycom(
-                    year=str(start.year),
-                    slices=[
-                        dt_2_tslice(start, end, self.times_dict),
-                        (0,39),
-                        (index(west,  self.lon),  index(east,  self.lon)),
-                        (index(south, self.lat),  index(north, self.lat))
-                    ],
-                    fetchvar='water_v',
-                    lat=self.lat,
-                    lon=self.lon,
-                    epoch=self.times_dict,
-                    depth=self.depth)
-
-    def load_salinity(self, south=-90, north=90, west=-180, east=180, 
-            start=datetime(1994, 1, 1), end=datetime(2015, 12, 31)): 
-        return load_hycom(fetchvar='salinity', south=south, north=north,
-                west=west, east=east, start=start, end=end)
-
-    def load_temp(self, south=-90, north=90, west=-180, east=180,
-            start=datetime(1994, 1, 1), end=datetime(2015, 12, 31)): 
-        return load_hycom(fetchvar='water_temp', south=south, north=north,
-                west=west, east=east, start=start, end=end)
-
-    def load_water_u(self, south=-90, north=90, west=-180, east=180,
-            start=datetime(1994, 1, 1), end=datetime(2015, 12, 31)): 
-        return load_hycom(fetchvar='water_u', south=south, north=north,
-                west=west, east=east, start=start, end=end)
-
-    def load_water_v(self, south=-90, north=90, west=-180, east=180,
-            start=datetime(1994, 1, 1), end=datetime(2015, 12, 31)): 
-        return load_hycom(fetchvar='water_v', south=south, north=north,
-                west=west, east=east, start=start, end=end)
-=======
         self.epoch = load_times()
         self.depth = load_depth()
 
@@ -633,7 +358,6 @@
         return load_hycom(var='water_v',
                 south=south, north=north, west=west, east=east, 
                 start=start, end=end, top=top, bottom=bottom)
->>>>>>> 2abb9575
 
     def __str__(self):
         info = '\n'.join([
@@ -643,14 +367,8 @@
                 "interpolated to 40 standard z-levels.",
                 "Historical data available from 1994 to 2015 (inclusive).",
                 "\thttps://www.hycom.org/data/glbv0pt08" ])
-<<<<<<< HEAD
-        args = ("(south=-90, north=90, west=-180, east=180, "
-                "start=datetime(1994, 1, 1), end=datetime(2015, 12, 31))")
-        return fetch_util.str_def(self, info, args)
-=======
 
         args = ("(south, north, west, east, "
                 "start, end, top, bottom)")
 
         return str_def(self, info, args)
->>>>>>> 2abb9575
