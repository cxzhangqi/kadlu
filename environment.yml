name: kadlu_env
channels:
<<<<<<< HEAD
  - conda-forge
  - defaults
=======
  - defaults
  - conda-forge
>>>>>>> 750e4a74
dependencies:
  - make
  - pip
  - pytest
  - numpy
  - scipy
  - matplotlib
  - cython
  - setuptools
  - cftime
  - netCDF4
  - h5py
  - GDAL
<<<<<<< HEAD
=======
  - pygrib
  - basemap
  - cdsapi
>>>>>>> 750e4a74
  - tqdm
  - gsw<|MERGE_RESOLUTION|>--- conflicted
+++ resolved
@@ -1,12 +1,7 @@
 name: kadlu_env
 channels:
-<<<<<<< HEAD
-  - conda-forge
-  - defaults
-=======
   - defaults
   - conda-forge
->>>>>>> 750e4a74
 dependencies:
   - make
   - pip
@@ -20,11 +15,8 @@
   - netCDF4
   - h5py
   - GDAL
-<<<<<<< HEAD
-=======
   - pygrib
   - basemap
   - cdsapi
->>>>>>> 750e4a74
   - tqdm
   - gsw